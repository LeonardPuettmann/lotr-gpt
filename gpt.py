import os
import torch 
import torch.nn as nn
from torch.nn import functional as F

# hyperparameters
batch_size = 64
block_size = 256
eval_interval = 10 
learning_rate = 3e-4
device = torch.device("cuda" if torch.cuda.is_available() else "cpu")
eval_iters = 20
n_embed = 384
n_head = 6
n_layer = 6
dropout = 0.2
# -----------------------------

print(f"Using device: {device}")

torch.manual_seed(1337)

<<<<<<< HEAD
with open("lotr.txt", "rb") as f:
=======
with open("lotr.txt", "r", encoding="latin-1") as f:
>>>>>>> a1cdc3af
    text = f.read()

chars = sorted(list(set(text)))
vocab_size = len(chars)

stoi = {ch:i for i, ch in enumerate(chars)}
itos = {i:ch for i, ch in enumerate(chars)}
encode = lambda s: [stoi[c] for c in s] # encoder: take a string, output a list of integers
decode = lambda l: ''.join([itos[c] for c in l]) # decoder: take a list of integers, output a string

data = torch.tensor(encode(text), dtype=torch.long)
n = int(0.9 * len(data))
train_data = data[:n]
val_data = data[n:]

def get_batch(split):
    # generate a small batch of data of inputs x and targets y
    data = train_data if split == "train" else val_data
    ix = torch.randint(len(data) - block_size, (batch_size,)) 
    x = torch.stack([data[i:i+block_size] for i in ix])
    y = torch.stack([data[i+1:i+block_size+1] for i in ix])
    x, y = x.to(device), y.to(device)
    return x, y

@torch.no_grad()
def estimate_loss():
    out = {}
    model.eval()
    for split in ["train", "val"]:
        losses = torch.zeros(eval_iters)
        for k in range(eval_iters):
            X, Y = get_batch(split)
            logits, loss = model(X, Y)
            losses[k] = loss.item()
        out[split] = losses.mean()
    model.train()
    return out

class Head(nn.Module):
    """ one head of self-attention """
    def __init__(self, head_size):
        super().__init__()
        self.key = nn.Linear(n_embed, head_size, bias=False)
        self.query = nn.Linear(n_embed, head_size, bias=False)
        self.value = nn.Linear(n_embed, head_size, bias=False)
        self.register_buffer("tril", torch.tril(torch.ones(block_size, block_size)))

        self.dropout = nn.Dropout(dropout)

    def forward(self, x):
        B, T, C = x.shape
        k = self.key(x) # (B, T, C)
        q = self.query(x) # (B, T, C)
        # compute attention scores ("affinites")
        wei = q @ k.transpose(-2, -1) * C ** -0.5 
        wei = wei.masked_fill(self.tril[:T, :T] == 0, float("-inf"))
        wei = F.softmax(wei, dim=-1) # (B, T, T)
        # perform the weighted aggregation of the values 
        v = self.value(x) 
        out = wei @ v # (B, T, C)
        return out

class MultiHeadAttention(nn.Module):
    """ multiple head of self-attention in parralel """

    def __init__(self, num_heads, head_size):
        super().__init__()
        self.heads = nn.ModuleList([Head(head_size) for _ in range(num_heads)])
        self.proj = nn.Linear(n_embed, n_embed)
        self.dropout = nn.Dropout(dropout)

    def forward(self, x):
        out = torch.cat([h(x) for h in self.heads], dim=-1)
        out = self.proj(out) # linear projection of the outcome of the layer
        return out

class FeedForward(nn.Module):
    """ a simple feed forward layer followed by non-linearity """
    def __init__(self, n_embed):
        super().__init__()
        self.net = nn.Sequential(
            nn.Linear(n_embed, 4 * n_embed), # *4 to grow the layer
            nn.ReLU(),
            nn.Linear(4 * n_embed, n_embed), # also a projection layer as obove
            nn.Dropout(dropout),
        )

    def forward(self, x):
        return self.net(x)

class Block(nn.Module):
    """ transformer block: communication followed by computation """

    def __init__(self, n_embed, n_head):
        # n_embed: embedding dimension, n_head: number of heads of self-attention
        super().__init__()
        head_size = n_embed // n_head
        self.sa = MultiHeadAttention(n_head, head_size)
        self.ffwd = FeedForward(n_embed)
        self.ln1 = nn.LayerNorm(n_embed) # per token normalization
        self.ln2 = nn.LayerNorm(n_embed)

    def forward(self, x):
        x = x + self.sa(self.ln1(x))
        x = x + self.ffwd(self.ln1(x))
        return x

class BigramLanguageModel(nn.Module):

    def __init__(self):
        super().__init__()
        # Each token directly reads off the logits of the next token from a lookup table
        self.token_embedding_table = nn.Embedding(vocab_size, n_embed)
        self.position_embedding_table = nn.Embedding(block_size, n_embed)
        self.blocks = nn.Sequential(*[Block(n_embed, n_head=n_head) for _ in range(n_layer)])
        self.ln_f = nn.LayerNorm(n_embed) # final layer normalization
        self.lm_head = nn.Linear(n_embed, vocab_size)

    def forward(self, idx, targets=None):
        B, T = idx.shape

        # idx and targets are both (B, T) tensors of integers
        tok_emb = self.token_embedding_table(idx) # (B, T, C)
        pos_emb = self.position_embedding_table(torch.arange(T, device=device)) # (T, C)
        x = tok_emb + pos_emb # (B, T, C)
        x = self.blocks(x)
        logits = self.lm_head(x) # (B, T, vocab_size)

        if targets is None:
            loss = None
        else:
            B, T, C = logits.shape
            logits = logits.view(B*T, C) # streches out the channes into a long tensor
            targets = targets.view(B*T) # could also use .view(-1) to flatten the tensor
            loss = F.cross_entropy(logits, targets)

        return logits, loss

    def generate(self, idx, max_new_tokens):
        # idx is (B, T) array of indices in the current context 
        for _ in range(max_new_tokens):
            # crop idx t the last block_size tokens 
            idx_cond = idx[:, -block_size:]

            # get the predictions
            logits, loss = self(idx_cond)

            # focus only on the last time step 
            logits = logits[:, -1, :] # becomes (B, C)

            # apply softmax to get the probabilities
            probs = F.softmax(logits, dim=-1) # (B, C)

            # sample from the distribution
            idx_next = torch.multinomial(probs, num_samples=1) # (B, 1)

            # append samples index to the running sequence
            idx = torch.cat([idx, idx_next], dim=1) # (B, T+1)
        return idx

model = BigramLanguageModel()
model = model.to(device)

# create a PyTorch optimizer
optimizer = torch.optim.AdamW(model.parameters(), lr=learning_rate)

stop_threshold = 0.8  # Set your stop threshold here
max_epochs = 25000  # Set your maximum epochs here

# Function to get the next available log file number
def get_next_log_file_number():
    i = 1
    while os.path.exists(f"./logs/train-run-{i:02d}.log"):
        i += 1
    return i

# Get the log file number for this run
log_file_number = get_next_log_file_number()

iter = 0
while True:
    if iter % 10 == 0:
        # Print the current loss every 10 epochs
        losses = estimate_loss()
        print(f"iter {iter} | train loss {losses['train']:.4f} | val loss {losses['val']:.4f}")

    if iter % 100 == 0:
        # Log the current loss every 100 epochs
        with open(f"./logs/train-run-{log_file_number:02d}.log", "a") as f:
            f.write(f"iter {iter} | train loss {losses['train']:.4f} | val loss {losses['val']:.4f}\n")

    if iter % 2500 == 0:
        # Generate some code every 2500 epochs
        context = torch.zeros((1, 1), dtype=torch.long, device=device)
        print(decode(model.generate(context, max_new_tokens=500)[0].tolist()))

        # save a model checkpoint
        torch.save(model, f"./models/lotr-gpt-{iter}.pt")

    # sample a batch of data
    xb, yb = get_batch("train")

    # evaluate the loss 
    logits, loss = model(xb, yb)
    optimizer.zero_grad(set_to_none=True)
    loss.backward()
    optimizer.step()

    # Check if the validation loss is below the stop threshold or if the training epochs are greater than max_epochs
    if losses['val'] < stop_threshold or iter > max_epochs:
        print("Validation loss below stop threshold or maximum epochs reached, stopping training.")
        break

    iter += 1<|MERGE_RESOLUTION|>--- conflicted
+++ resolved
@@ -20,11 +20,7 @@
 
 torch.manual_seed(1337)
 
-<<<<<<< HEAD
-with open("lotr.txt", "rb") as f:
-=======
 with open("lotr.txt", "r", encoding="latin-1") as f:
->>>>>>> a1cdc3af
     text = f.read()
 
 chars = sorted(list(set(text)))
